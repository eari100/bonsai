--- conflicted
+++ resolved
@@ -27,12 +27,9 @@
   "setuptools",
   "huggingface-hub",
   "transformers",
-<<<<<<< HEAD
   "xprof-nightly",
   "pillow>=11.3.0",
-=======
   "xprof",
->>>>>>> 23067153
 ]
 
 [project.urls]
